--- conflicted
+++ resolved
@@ -40,14 +40,8 @@
     batchSize: Int = 112,
     maxEpoch: Int = 90,
     overWriteCheckpoint: Boolean = false,
-<<<<<<< HEAD
-    partitionNum: Int = -1,
-    nodeNum: Int = -1,
-    corePerTask: Int = -1
-=======
     learningRate: Double = 0.01,
     weightDecay: Double = 0.0005
->>>>>>> 9f2e3d33
   )
 
   val trainParser = new OptionParser[TrainParams]("BigDL Vgg on Cifar10 Example") {
@@ -72,27 +66,12 @@
     opt[Unit]("overWrite")
       .text("overwrite checkpoint files")
       .action( (_, c) => c.copy(overWriteCheckpoint = true) )
-<<<<<<< HEAD
-    opt[Int]("partitionNum")
-      .text("partition number")
-      .action((x, c) => c.copy(partitionNum = x))
-      .required()
-    opt[Int]("nodeNum")
-      .text("node number")
-      .action((x, c) => c.copy(nodeNum = x))
-      .required()
-    opt[Int]("corePerTask")
-      .text("core number per task")
-      .action((x, c) => c.copy(corePerTask = x))
-      .required()
-=======
     opt[Double]("weightDecay")
       .text("weight decay")
       .action((x, c) => c.copy(weightDecay = x))
     opt[Double]('l', "learningRate")
       .text("inital learning rate")
       .action((x, c) => c.copy(learningRate = x))
->>>>>>> 9f2e3d33
   }
 
   case class TestParams(
